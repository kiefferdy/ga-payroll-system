<template>
   <div class="card card-side h-[30rem] w-[60rem]">
      <div class="card-body">
         <h1 class="card-title text-black">Account Login</h1>

         <label class="label-text text-black mt-4">Email</label>
<<<<<<< HEAD
         <input v-model="email" type="text" class="input-s border-2 text-black border-primary_green bg-primary_white rounded w-72" required>
         
         <label class="label-text text-black mt-4">Password</label>
         <input v-model="password" type="password" class="input-s border-2 text-black border-primary_green bg-primary_white rounded w-72" required>
=======
         <input v-model="email" type="text" class="input-s border-2 border-primary_green bg-primary_white rounded w-72 text-black" required>
         
         <label class="label-text text-black mt-4">Password</label>
         <input :type="passwordFieldType" v-model="password" class="input-s border-2 border-primary_green bg-primary_white rounded w-72 text-black" required>
>>>>>>> c7ad5ac9
         
         <div class="text-black"><input @click="hidePassword = !hidePassword" type="checkbox"> Show Password</div>
         <div class="card-actions">
            <button @click="signIn" class="btn btn-xs mt-3 rounded-full text-white bg-button_green btn-ghost w-24">Login</button>
         </div>
         <div v-if="wrong" class="error">Incorrect email or password</div>
      </div>
      <div class="divider divider-horizontal"></div>
      <figure><img src="~assets/images/logo.png" class="w-80"></figure>
   </div>

</template>

<style scoped>
   .error {
   color: red;
   }
</style>

<script setup>

   import { useRouter } from 'vue-router';

   const router = useRouter();
   const supabase = useSupabaseClient();

   const email = ref("");
   const hidePassword = ref(true);
   const password = ref("");
   const wrong = ref(false);

   const passwordFieldType = computed(() => hidePassword.value ? "password" : "text");

   async function signIn() {

      try {
         const { error } = await supabase.auth.signInWithPassword({
            email: email.value,
            password: password.value,
         });

         if (error) {
            console.error("Sign in error:", error);
            wrong.value = true;

         } else {
            wrong.value = false;

            const { data: { user } } = await supabase.auth.getUser();  // Get the current user
            console.log("Retrieved user:", user);

            if(user) {

               const { data, error } = await supabase
                  .from('Employees')
                  .select('time_in_status') // Checks whether the user is timed-in or not
                  .eq('id', user.id);

               if(error) {
                  console.log("Error fetching data from Supabase:", error);
                  router.push('/');
               } else if(data && data.length > 0) {
                  const timeInStatus = `${data[0].time_in_status}`;
                  if(timeInStatus == 'true') {
                     router.push('/clock-out'); // Redirect to time-out page if user is timed-in
                  } else {
                     router.push('/'); // Redirect to time-in page if user is timed-out
                  }
               } else {
                  console.log("No data returned from Supabase.");
                  router.push('/');
               }
               
            } else {
               console.log("Error fetching current user data.")
            }
         }

      } catch (error) {
         wrong.value = true
         console.error("Error signing in:", error);
      }
   }

</script><|MERGE_RESOLUTION|>--- conflicted
+++ resolved
@@ -4,17 +4,10 @@
          <h1 class="card-title text-black">Account Login</h1>
 
          <label class="label-text text-black mt-4">Email</label>
-<<<<<<< HEAD
-         <input v-model="email" type="text" class="input-s border-2 text-black border-primary_green bg-primary_white rounded w-72" required>
-         
-         <label class="label-text text-black mt-4">Password</label>
-         <input v-model="password" type="password" class="input-s border-2 text-black border-primary_green bg-primary_white rounded w-72" required>
-=======
          <input v-model="email" type="text" class="input-s border-2 border-primary_green bg-primary_white rounded w-72 text-black" required>
          
          <label class="label-text text-black mt-4">Password</label>
          <input :type="passwordFieldType" v-model="password" class="input-s border-2 border-primary_green bg-primary_white rounded w-72 text-black" required>
->>>>>>> c7ad5ac9
          
          <div class="text-black"><input @click="hidePassword = !hidePassword" type="checkbox"> Show Password</div>
          <div class="card-actions">
